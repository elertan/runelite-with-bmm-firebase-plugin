package net.runelite.deob.attributes.code.instructions;

import net.runelite.deob.ClassFile;
import net.runelite.deob.attributes.code.Instruction;
import net.runelite.deob.attributes.code.InstructionType;
import net.runelite.deob.attributes.code.Instructions;
import net.runelite.deob.attributes.code.instruction.types.GetFieldInstruction;
import net.runelite.deob.execution.Frame;
import net.runelite.deob.execution.InstructionContext;
import net.runelite.deob.execution.Stack;
import net.runelite.deob.execution.StackContext;
import net.runelite.deob.execution.Type;
import net.runelite.deob.pool.Class;
import net.runelite.deob.pool.Field;
import net.runelite.deob.pool.NameAndType;

import java.io.DataInputStream;
import java.io.DataOutputStream;
import java.io.IOException;
import net.runelite.deob.deobfuscators.arithmetic.Encryption;
import net.runelite.deob.deobfuscators.arithmetic.Pair;

public class GetStatic extends Instruction implements GetFieldInstruction
{
	private Field field;

	public GetStatic(Instructions instructions, InstructionType type, int pc) throws IOException
	{
		super(instructions, type, pc);

		DataInputStream is = instructions.getCode().getAttributes().getStream();
		field = this.getPool().getField(is.readUnsignedShort());
		length += 2;
	}
	
	@Override
	public void write(DataOutputStream out) throws IOException
	{
		super.write(out);
		out.writeShort(this.getPool().make(field));
	}

	@Override
	public void execute(Frame frame)
	{
		InstructionContext ins = new InstructionContext(this, frame);
		Stack stack = frame.getStack();
		
		StackContext ctx = new StackContext(ins, new Type(field.getNameAndType().getDescriptorType()).toStackType());
		
		Encryption encryption = frame.getExecution().getEncryption();
		net.runelite.deob.Field f = getMyField();
		if (f != null)
		{
			Pair pair = encryption.getField(f);
			if (pair != null)
			{
				ctx.encryption = pair.getter;
			}
		}
		
		stack.push(ctx);
		
		ins.push(ctx);
		
		frame.addInstructionContext(ins);
	}

	@Override
<<<<<<< HEAD
	public void buildInstructionGraph()
	{
		net.runelite.deob.Field f = getMyField();
		if (f != null)
			f.addReference(this);
	}

	@Override
=======
>>>>>>> 9878fb59
	public Field getField()
	{
		return field;
	}
	
	@Override
	public net.runelite.deob.Field getMyField()
	{
		Class clazz = field.getClassEntry();
		NameAndType nat = field.getNameAndType();

		ClassFile cf = this.getInstructions().getCode().getAttributes().getClassFile().getGroup().findClass(clazz.getName());
		if (cf == null)
			return null;

		net.runelite.deob.Field f2 = cf.findFieldDeep(nat);
		return f2;
	}

	@Override
	public void renameClass(ClassFile cf, String name)
	{
		if (field.getClassEntry().getName().equals(cf.getName()))
			field = new Field(new Class(name), field.getNameAndType());
		
		if (field.getNameAndType().getDescriptorType().getType().equals("L" + cf.getName() + ";"))
			field = new Field(field.getClassEntry(), new NameAndType(field.getNameAndType().getName(), new net.runelite.deob.signature.Type("L" + name + ";", field.getNameAndType().getDescriptorType().getArrayDims())));
	}
	
	@Override
	public void renameField(net.runelite.deob.Field f, Field newField)
	{
		Class clazz = field.getClassEntry();
		NameAndType nat = field.getNameAndType();

		ClassFile cf = this.getInstructions().getCode().getAttributes().getClassFile().getGroup().findClass(clazz.getName());
		if (cf == null)
			return;

		net.runelite.deob.Field f2 = cf.findFieldDeep(nat);
		assert f2 != null;
		
		if (f2 == f)
		{
			field = newField;
		}
	}
}<|MERGE_RESOLUTION|>--- conflicted
+++ resolved
@@ -67,17 +67,6 @@
 	}
 
 	@Override
-<<<<<<< HEAD
-	public void buildInstructionGraph()
-	{
-		net.runelite.deob.Field f = getMyField();
-		if (f != null)
-			f.addReference(this);
-	}
-
-	@Override
-=======
->>>>>>> 9878fb59
 	public Field getField()
 	{
 		return field;
